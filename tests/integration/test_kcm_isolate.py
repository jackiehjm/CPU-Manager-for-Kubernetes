--- conflicted
+++ resolved
@@ -53,13 +53,7 @@
             "isolate",
             "--conf-dir={}".format(conf_dir),
             "--pool=shared",
-<<<<<<< HEAD
-            "sleep",
-            "--",
-            "300"  # 5 minutes
-=======
             "echo 1 > {} && cat {}".format(fifo, fifo)
->>>>>>> fdfdf61b
         ])
     kcm = psutil.Process(p.pid)
     # Wait for subprocess to exist
