--- conflicted
+++ resolved
@@ -11,11 +11,7 @@
 
 # Returns resulting stdout buffer from interpreting the supplied command with
 # a shell. Raises process errors if the command exits nonzero.
-<<<<<<< HEAD
-def execute(cmd, args, env=None):
-=======
-def execute(cmd, args=[]):
->>>>>>> b0489bef
+def execute(cmd, args=[], env=None):
     cmd_str = "{} {}".format(cmd, " ".join(args))
 
     host_env = copy.deepcopy(os.environ)
