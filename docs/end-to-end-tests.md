## E2E environment using terraform
All tools which can be used to deploy kubernetes cluster are stored inside `/terraform` folder.
Currently K8s can be deployed on :
 - local VM's
 - AWS VM's

In both cases [Terraform](https://www.terraform.io/) is used as the deployment tool and [Kargo](https://github.com/kubernetes-incubator/kargo) as Kubernetes deployer. Details on the 
directories and files are as follows:
 - *aws_env/*: terraform files for AWS based environment
 - *scripts/*: helper shell scripts
 - *shared/*: helper module for shared code between local and AWS deployment used to create Kargo inventory
 - *vagrant_env/*: terraform files for local vagrant based environment
 - *aggregator/*: helper module for data aggregation
 - *variables.tf*: file with VM's configuration
 - *setup_env.sh*: Shell script to deploy and purge e2e environments

### Prerequisites:
1. [VirtualBox](https://www.virtualbox.org/wiki/VirtualBox)
1. [Vagrant](https://www.vagrantup.com/)
1. [GO](https://golang.org/)
    * setup GOPATH
    * setup GOROOT
1. [Terraform](https://www.terraform.io/)
    * Download *terraform*
    * Unpack binary *terraform*
    * Copy *terraform* binary to directory accesible from PATH env.
    ```sh
    unzip terraform_0.8.2_linux_amd64.zip
    cp terraform /usr/local/bin
    ```
1. [terraform-provider-vagrant](https://github.com/intelsdi-x/terraform-provider-vagrant)
    * Clone git repository (tag: v0.1.0) 
    * Build and install
    ```sh
    cd $GOPATH/src/github.com/intelsdi-x
    git clone -b v0.1.0 git@github.com:intelsdi-x/terraform-provider-vagrant
    cd terraform-provider-vagrant
    make build
    make install
    ```
    * **NOTE:**  `make install` copies output binary into */usr/local/bin* directory, make sure it's in PATH envionment variable
    * MacOS X users should also fulfill theirs `~/.terraformrc`:
    ```sh
    providers {
      vagrant = "/usr/local/bin/terraform-provider-vagrant"
    }
    ```

1. [Ansible](https://www.ansible.com/) (currently 2.2.0.0 version is tested, **dont use any other**)
    ```sh
    sudo pip2 install ansible==2.2.0.0
    ```script
    * **NOTE:** Make sure, that Ansible is using Python 2.7. A lot of Ansible scripts are prepared exlusivly for Python 2.7*
    * **NOTE:** You may need to increase number of file handles. For GNU\Linux use ulitmit. MacOS X users should run `sudo launchctl limit maxfiles unlimited`*

1. [gnu-sed](https://www.gnu.org/software/sed/manual/sed.html) (MacOS X only)
    ```sh
    brew install gnu-sed
    ```

### Local Kubernetes cluster
#### Deployment and purge

```sh
cd ./terraform
# to deploy local cluster 
./setup_env.sh vagrant deploy
# to purge local cluster
./setup_env.sh vagrant purge
```


#### Connecting to cluster

After provisioning is completed, file located in *./terraform/workdir/mvp_inventory/ansible_inventory* contains details
about provisoned VM's: 
 - `ansible_ssh_host`  VM's IP, for local VM's its 127.0.0.1
 - `ansible_ssh_port`  SSH port
 - `ansible_ssh_user`  VM's user name
 - `ansible_ssh_private_key_file` - path to private key used do establish ssh connection

In order to establish SSH connection to VM, use command below:
``` sh
ssh -o StrictHostKeyChecking=no -p <ansible_ssh_port> -i <ansible_ssh_private_key_file> <ansible_ssh_user>@<ansible_ssh_host>
```

Alternatively, you can go to vagrant base directory of `ansible_ssh_private_key_file` (i.e. */tmp/vagrant_vbox_resXXXXXXXX*)
and inside there execute `vagrant ssh`.

* **NOTE 1:**
Kubectl is installed only on Kubernetes master node (usually named: *k8s-m1*) with all proper credentials.
In future releases, we will fetch all credentials and kubectl binary so user can interact with cluster remotely.


### AWS Kubernetes cluster
#### Deployment and purge
<<<<<<< HEAD
AWS requires `ssh-agent` as a private key provider. Corresponding public key should be available on AWS:
```sh
eval $(ssh-agent -s) // Merge current shell and ssh-agent session.
ssh-add *<path_to_key>* // Adds private key to the `ssh-agent`.
```

Following environmental variables are required:
  * `AWS_SECRET_ACCESS_KEY` - contains AWS secret access key.
  * `AWS_ACCESS_KEY_ID` - contains AWS access ID.
  * `TF_VAR_agent_seed` - contains non-colliding third subnet octet.

*Note: For following information about AWS access ID and secret access key read [this](http://docs.aws.amazon.com/general/latest/gr/aws-sec-cred-types.html#access-keys-and-secret-access-keys)*

```sh
cd ./terraform
# to deploy aws cluster
./setup_env.sh aws deploy
# to purge aws cluster
./setup_env.sh aws purge
```
=======
To provide connectivity into VMs, AWS is using user's public keys. To learn more about AWS key managment(incl. how to add another key) read [this](https://docs.aws.amazon.com/AWSEC2/latest/UserGuide/ec2-key-pairs.html).
For e2e environment purposes, public key is defined within `terraform/aws_env/env_variables.tf` as `aws_keyname` variable. User can change this directly
inside this file, or override it with `TF_VAR_aws_keyname`.

To provide connectivity from your device, terraform requires `ssh-agent` as a private key provider:
```sh
# Merge current shell and ssh-agent session.
eval $(ssh-agent -s)
# Adds private key to the `ssh-agent`.
ssh-add <path_to_key>
```

Following environment variables are required:
  * `AWS_SECRET_ACCESS_KEY` - contains AWS secret access key.
  * `AWS_ACCESS_KEY_ID` - contains AWS access ID.
  * `TF_VAR_agent_seed` - contains the fird octed of a 32 bit subnet mask in decimal. Used to make unique private subnets inside single VPC. For more information read [networking](#networking)

*Note: For following information about AWS access ID and secret access key read [this](http://docs.aws.amazon.com/general/latest/gr/aws-sec-cred-types.html#access-keys-and-secret-access-keys)*


```sh
cd ./terraform
# to deploy aws cluster
setup_env.sh aws deploy
# to purge aws cluster
setup_env.sh aws purge
```

#### Networking
AWS is delivering private networking with [VPC](https://aws.amazon.com/vpc/). E2E envionment is expecting terraform's `*.tfstate` file with generated VPC exported to S3.
To point to custom `*.tfstate` file you need to export following envionmental variables:
  * `TF_VAR_tf_bucket_name` - S3 bucket name, where `*.tfstate` file is located.
  * `TF_VAR_vpc_state_file` - `*.tfstate` file location.

VPC is delivering pool of IP addresses. This pool is splited into smaller subnets during environment spawning. To provide non-colliding subnets, for each
envionment, use unique `TF_VAR_agent_seed` for each deployment. `TF_VAR_agent_seed` must be integer choosen from range <0-255> in other case whole deployment
will fail.

>>>>>>> 7f943d34
#### Connecting to cluster
To get details about connectivity into provisioned cluster, run following commands:
```sh
cd ./terraform/aws_env
terraform output
```<|MERGE_RESOLUTION|>--- conflicted
+++ resolved
@@ -94,29 +94,7 @@
 
 ### AWS Kubernetes cluster
 #### Deployment and purge
-<<<<<<< HEAD
-AWS requires `ssh-agent` as a private key provider. Corresponding public key should be available on AWS:
-```sh
-eval $(ssh-agent -s) // Merge current shell and ssh-agent session.
-ssh-add *<path_to_key>* // Adds private key to the `ssh-agent`.
-```
-
-Following environmental variables are required:
-  * `AWS_SECRET_ACCESS_KEY` - contains AWS secret access key.
-  * `AWS_ACCESS_KEY_ID` - contains AWS access ID.
-  * `TF_VAR_agent_seed` - contains non-colliding third subnet octet.
-
-*Note: For following information about AWS access ID and secret access key read [this](http://docs.aws.amazon.com/general/latest/gr/aws-sec-cred-types.html#access-keys-and-secret-access-keys)*
-
-```sh
-cd ./terraform
-# to deploy aws cluster
-./setup_env.sh aws deploy
-# to purge aws cluster
-./setup_env.sh aws purge
-```
-=======
-To provide connectivity into VMs, AWS is using user's public keys. To learn more about AWS key managment(incl. how to add another key) read [this](https://docs.aws.amazon.com/AWSEC2/latest/UserGuide/ec2-key-pairs.html).
+To provide connectivity into VMs, AWS is using user's public keys. To learn more about AWS key management(incl. how to add another key) read [this](https://docs.aws.amazon.com/AWSEC2/latest/UserGuide/ec2-key-pairs.html).
 For e2e environment purposes, public key is defined within `terraform/aws_env/env_variables.tf` as `aws_keyname` variable. User can change this directly
 inside this file, or override it with `TF_VAR_aws_keyname`.
 
@@ -154,7 +132,6 @@
 envionment, use unique `TF_VAR_agent_seed` for each deployment. `TF_VAR_agent_seed` must be integer choosen from range <0-255> in other case whole deployment
 will fail.
 
->>>>>>> 7f943d34
 #### Connecting to cluster
 To get details about connectivity into provisioned cluster, run following commands:
 ```sh
